/*
 * Copyright 2012-2019 the original author or authors.
 *
 * Licensed under the Apache License, Version 2.0 (the "License");
 * you may not use this file except in compliance with the License.
 * You may obtain a copy of the License at
 *
 *      https://www.apache.org/licenses/LICENSE-2.0
 *
 * Unless required by applicable law or agreed to in writing, software
 * distributed under the License is distributed on an "AS IS" BASIS,
 * WITHOUT WARRANTIES OR CONDITIONS OF ANY KIND, either express or implied.
 * See the License for the specific language governing permissions and
 * limitations under the License.
 */

package org.springframework.boot.actuate.autoconfigure.jolokia;

import java.util.Collection;
import java.util.Collections;

import org.jolokia.http.AgentServlet;
import org.junit.Test;

import org.springframework.boot.actuate.autoconfigure.endpoint.web.ServletEndpointManagementContextConfiguration;
import org.springframework.boot.actuate.autoconfigure.web.server.ManagementContextAutoConfiguration;
import org.springframework.boot.actuate.autoconfigure.web.servlet.ServletManagementContextAutoConfiguration;
import org.springframework.boot.actuate.endpoint.web.ExposableServletEndpoint;
import org.springframework.boot.actuate.endpoint.web.annotation.ServletEndpointDiscoverer;
import org.springframework.boot.actuate.endpoint.web.annotation.ServletEndpointsSupplier;
import org.springframework.boot.autoconfigure.AutoConfigurations;
import org.springframework.boot.autoconfigure.web.servlet.DispatcherServletAutoConfiguration;
import org.springframework.boot.test.context.assertj.AssertableWebApplicationContext;
import org.springframework.boot.test.context.runner.WebApplicationContextRunner;
import org.springframework.context.ApplicationContext;
import org.springframework.context.annotation.Bean;
import org.springframework.context.annotation.Configuration;
import org.springframework.test.util.ReflectionTestUtils;

import static org.assertj.core.api.Assertions.assertThat;

/**
 * Tests for {@link JolokiaEndpointAutoConfiguration}.
 *
 * @author Christian Dupuis
 * @author Andy Wilkinson
 * @author Stephane Nicoll
 */
public class JolokiaEndpointAutoConfigurationTests {

	private final WebApplicationContextRunner contextRunner = new WebApplicationContextRunner()
			.withConfiguration(AutoConfigurations.of(DispatcherServletAutoConfiguration.class,
					ManagementContextAutoConfiguration.class, ServletManagementContextAutoConfiguration.class,
					ServletEndpointManagementContextConfiguration.class, JolokiaEndpointAutoConfiguration.class,
					TestConfiguration.class));

	@Test
	public void jolokiaServletShouldBeEnabledByDefault() {
		this.contextRunner.run((context) -> {
			ExposableServletEndpoint endpoint = getEndpoint(context);
			assertThat(endpoint.getRootPath()).isEqualTo("jolokia");
			Object servlet = ReflectionTestUtils.getField(endpoint.getEndpointServlet(), "servlet");
			assertThat(servlet).isInstanceOf(AgentServlet.class);
		});
	}

	@Test
	public void jolokiaServletWhenDisabledShouldNotBeDiscovered() {
		this.contextRunner.withPropertyValues("management.endpoint.jolokia.enabled=false").run((context) -> {
			Collection<ExposableServletEndpoint> endpoints = context.getBean(ServletEndpointsSupplier.class)
					.getEndpoints();
			assertThat(endpoints).isEmpty();
		});
	}

	@Test
	public void jolokiaServletWhenHasCustomConfigShouldApplyInitParams() {
		this.contextRunner.withPropertyValues("management.endpoint.jolokia.config.debug=true").run((context) -> {
			ExposableServletEndpoint endpoint = getEndpoint(context);
			assertThat(endpoint.getEndpointServlet()).extracting("initParameters")
					.containsOnly(Collections.singletonMap("debug", "true"));
		});
	}

	private ExposableServletEndpoint getEndpoint(AssertableWebApplicationContext context) {
		Collection<ExposableServletEndpoint> endpoints = context.getBean(ServletEndpointsSupplier.class).getEndpoints();
		return endpoints.iterator().next();
	}

	@Configuration
	static class TestConfiguration {

		@Bean
<<<<<<< HEAD
		public ServletEndpointDiscoverer servletEndpointDiscoverer(
				ApplicationContext applicationContext) {
			return new ServletEndpointDiscoverer(applicationContext, null,
=======
		public ServletEndpointDiscoverer servletEndpointDiscoverer(ApplicationContext applicationContext) {
			return new ServletEndpointDiscoverer(applicationContext, PathMapper.useEndpointId(),
>>>>>>> c6c139d9
					Collections.emptyList());
		}

	}

}<|MERGE_RESOLUTION|>--- conflicted
+++ resolved
@@ -91,15 +91,8 @@
 	static class TestConfiguration {
 
 		@Bean
-<<<<<<< HEAD
-		public ServletEndpointDiscoverer servletEndpointDiscoverer(
-				ApplicationContext applicationContext) {
-			return new ServletEndpointDiscoverer(applicationContext, null,
-=======
 		public ServletEndpointDiscoverer servletEndpointDiscoverer(ApplicationContext applicationContext) {
-			return new ServletEndpointDiscoverer(applicationContext, PathMapper.useEndpointId(),
->>>>>>> c6c139d9
-					Collections.emptyList());
+			return new ServletEndpointDiscoverer(applicationContext, null, Collections.emptyList());
 		}
 
 	}
