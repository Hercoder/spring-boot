/*
 * Copyright 2012-2019 the original author or authors.
 *
 * Licensed under the Apache License, Version 2.0 (the "License");
 * you may not use this file except in compliance with the License.
 * You may obtain a copy of the License at
 *
 *      https://www.apache.org/licenses/LICENSE-2.0
 *
 * Unless required by applicable law or agreed to in writing, software
 * distributed under the License is distributed on an "AS IS" BASIS,
 * WITHOUT WARRANTIES OR CONDITIONS OF ANY KIND, either express or implied.
 * See the License for the specific language governing permissions and
 * limitations under the License.
 */

package org.springframework.boot.autoconfigure.web.reactive;

import org.apache.catalina.startup.Tomcat;
import org.eclipse.jetty.server.Server;
import org.junit.jupiter.api.Test;
import org.mockito.Mockito;
import reactor.netty.http.server.HttpServer;

import org.springframework.boot.autoconfigure.AutoConfigurations;
import org.springframework.boot.test.context.FilteredClassLoader;
import org.springframework.boot.test.context.runner.ReactiveWebApplicationContextRunner;
import org.springframework.boot.web.embedded.jetty.JettyReactiveWebServerFactory;
import org.springframework.boot.web.embedded.jetty.JettyServerCustomizer;
import org.springframework.boot.web.embedded.tomcat.TomcatConnectorCustomizer;
import org.springframework.boot.web.embedded.tomcat.TomcatContextCustomizer;
import org.springframework.boot.web.embedded.tomcat.TomcatProtocolHandlerCustomizer;
import org.springframework.boot.web.embedded.tomcat.TomcatReactiveWebServerFactory;
import org.springframework.boot.web.embedded.undertow.UndertowBuilderCustomizer;
import org.springframework.boot.web.embedded.undertow.UndertowDeploymentInfoCustomizer;
import org.springframework.boot.web.embedded.undertow.UndertowReactiveWebServerFactory;
import org.springframework.boot.web.reactive.context.AnnotationConfigReactiveWebApplicationContext;
import org.springframework.boot.web.reactive.context.AnnotationConfigReactiveWebServerApplicationContext;
import org.springframework.boot.web.reactive.server.ConfigurableReactiveWebServerFactory;
import org.springframework.boot.web.reactive.server.ReactiveWebServerFactory;
import org.springframework.boot.web.server.WebServerFactoryCustomizer;
import org.springframework.context.ApplicationContextException;
import org.springframework.context.annotation.Bean;
import org.springframework.context.annotation.Configuration;
import org.springframework.http.server.reactive.HttpHandler;
import org.springframework.web.server.adapter.ForwardedHeaderTransformer;

import static org.assertj.core.api.Assertions.assertThat;

/**
 * Tests for {@link ReactiveWebServerFactoryAutoConfiguration}.
 *
 * @author Brian Clozel
 * @author Raheela Aslam
 * @author Madhura Bhave
 */
public class ReactiveWebServerFactoryAutoConfigurationTests {

	private ReactiveWebApplicationContextRunner contextRunner = new ReactiveWebApplicationContextRunner(
			AnnotationConfigReactiveWebServerApplicationContext::new)
					.withConfiguration(AutoConfigurations.of(ReactiveWebServerFactoryAutoConfiguration.class));

	@Test
	public void createFromConfigClass() {
<<<<<<< HEAD
		this.contextRunner.withUserConfiguration(MockWebServerConfiguration.class,
				HttpHandlerConfiguration.class).run((context) -> {
					assertThat(context.getBeansOfType(ReactiveWebServerFactory.class))
							.hasSize(1);
					assertThat(context.getBeansOfType(WebServerFactoryCustomizer.class))
							.hasSize(2);
					assertThat(context
							.getBeansOfType(ReactiveWebServerFactoryCustomizer.class))
									.hasSize(1);
=======
		this.contextRunner.withUserConfiguration(MockWebServerConfiguration.class, HttpHandlerConfiguration.class)
				.run((context) -> {
					assertThat(context.getBeansOfType(ReactiveWebServerFactory.class)).hasSize(1);
					assertThat(context.getBeansOfType(WebServerFactoryCustomizer.class)).hasSize(1);
					assertThat(context.getBeansOfType(ReactiveWebServerFactoryCustomizer.class)).hasSize(1);
>>>>>>> 24925c3d
				});
	}

	@Test
	public void missingHttpHandler() {
		this.contextRunner.withUserConfiguration(MockWebServerConfiguration.class)
				.run((context) -> assertThat(context.getStartupFailure())
						.isInstanceOf(ApplicationContextException.class)
						.hasMessageContaining("missing HttpHandler bean"));
	}

	@Test
	public void multipleHttpHandler() {
		this.contextRunner
				.withUserConfiguration(MockWebServerConfiguration.class, HttpHandlerConfiguration.class,
						TooManyHttpHandlers.class)
				.run((context) -> assertThat(context.getStartupFailure())
						.isInstanceOf(ApplicationContextException.class)
						.hasMessageContaining("multiple HttpHandler beans : " + "httpHandler,additionalHttpHandler"));
	}

	@Test
	public void customizeReactiveWebServer() {
		this.contextRunner
				.withUserConfiguration(MockWebServerConfiguration.class, HttpHandlerConfiguration.class,
						ReactiveWebServerCustomization.class)
				.run((context) -> assertThat(context.getBean(MockReactiveWebServerFactory.class).getPort())
						.isEqualTo(9000));
	}

	@Test
	public void defaultWebServerIsTomcat() {
		// Tomcat should be chosen over Netty if the Tomcat library is present.
		this.contextRunner.withUserConfiguration(HttpHandlerConfiguration.class).withPropertyValues("server.port=0")
				.run((context) -> assertThat(context.getBean(ReactiveWebServerFactory.class))
						.isInstanceOf(TomcatReactiveWebServerFactory.class));
	}

	@Test
	public void tomcatConnectorCustomizerBeanIsAddedToFactory() {
		ReactiveWebApplicationContextRunner runner = new ReactiveWebApplicationContextRunner(
				AnnotationConfigReactiveWebApplicationContext::new)
						.withConfiguration(AutoConfigurations
								.of(ReactiveWebServerFactoryAutoConfiguration.class))
						.withUserConfiguration(
								TomcatConnectorCustomizerConfiguration.class);
		runner.run((context) -> {
			TomcatReactiveWebServerFactory factory = context
					.getBean(TomcatReactiveWebServerFactory.class);
			assertThat(factory.getTomcatConnectorCustomizers()).hasSize(1);
		});
	}

	@Test
	public void tomcatContextCustomizerBeanIsAddedToFactory() {
		ReactiveWebApplicationContextRunner runner = new ReactiveWebApplicationContextRunner(
				AnnotationConfigReactiveWebApplicationContext::new)
						.withConfiguration(AutoConfigurations
								.of(ReactiveWebServerFactoryAutoConfiguration.class))
						.withUserConfiguration(
								TomcatContextCustomizerConfiguration.class);
		runner.run((context) -> {
			TomcatReactiveWebServerFactory factory = context
					.getBean(TomcatReactiveWebServerFactory.class);
			assertThat(factory.getTomcatContextCustomizers()).hasSize(1);
		});
	}

	@Test
	public void tomcatProtocolHandlerCustomizerBeanIsAddedToFactory() {
		ReactiveWebApplicationContextRunner runner = new ReactiveWebApplicationContextRunner(
				AnnotationConfigReactiveWebApplicationContext::new)
						.withConfiguration(AutoConfigurations
								.of(ReactiveWebServerFactoryAutoConfiguration.class))
						.withUserConfiguration(
								TomcatProtocolHandlerCustomizerConfiguration.class);
		runner.run((context) -> {
			TomcatReactiveWebServerFactory factory = context
					.getBean(TomcatReactiveWebServerFactory.class);
			assertThat(factory.getTomcatProtocolHandlerCustomizers()).hasSize(1);
		});
	}

	@Test
	public void jettyServerCustomizerBeanIsAddedToFactory() {
		new ReactiveWebApplicationContextRunner(
				AnnotationConfigReactiveWebApplicationContext::new)
						.withConfiguration(AutoConfigurations
								.of(ReactiveWebServerFactoryAutoConfiguration.class))
						.withClassLoader(
								new FilteredClassLoader(Tomcat.class, HttpServer.class))
						.withUserConfiguration(JettyServerCustomizerConfiguration.class,
								HttpHandlerConfiguration.class)
						.run((context) -> {
							JettyReactiveWebServerFactory factory = context
									.getBean(JettyReactiveWebServerFactory.class);
							assertThat(factory.getServerCustomizers()).hasSize(1);
						});
	}

	@Test
	public void undertowDeploymentInfoCustomizerBeanIsAddedToFactory() {
		new ReactiveWebApplicationContextRunner(
				AnnotationConfigReactiveWebApplicationContext::new)
						.withConfiguration(AutoConfigurations
								.of(ReactiveWebServerFactoryAutoConfiguration.class))
						.withClassLoader(new FilteredClassLoader(Tomcat.class,
								HttpServer.class, Server.class))
						.withUserConfiguration(
								UndertowDeploymentInfoCustomizerConfiguration.class,
								HttpHandlerConfiguration.class)
						.run((context) -> {
							UndertowReactiveWebServerFactory factory = context
									.getBean(UndertowReactiveWebServerFactory.class);
							assertThat(factory.getDeploymentInfoCustomizers()).hasSize(1);
						});
	}

	@Test
	public void undertowBuilderCustomizerBeanIsAddedToFactory() {
		new ReactiveWebApplicationContextRunner(
				AnnotationConfigReactiveWebApplicationContext::new)
						.withConfiguration(AutoConfigurations
								.of(ReactiveWebServerFactoryAutoConfiguration.class))
						.withClassLoader(new FilteredClassLoader(Tomcat.class,
								HttpServer.class, Server.class))
						.withUserConfiguration(
								UndertowBuilderCustomizerConfiguration.class,
								HttpHandlerConfiguration.class)
						.run((context) -> {
							UndertowReactiveWebServerFactory factory = context
									.getBean(UndertowReactiveWebServerFactory.class);
							assertThat(factory.getBuilderCustomizers()).hasSize(1);
						});
	}

	@Test
	public void forwardedHeaderTransformerShouldBeConfigured() {
		this.contextRunner.withUserConfiguration(HttpHandlerConfiguration.class)
				.withPropertyValues("server.forward-headers-strategy=framework")
				.run((context) -> assertThat(context)
						.hasSingleBean(ForwardedHeaderTransformer.class));
	}

	@Test
	public void forwardedHeaderTransformerWhenStrategyNotFilterShouldNotBeConfigured() {
		this.contextRunner.withUserConfiguration(HttpHandlerConfiguration.class)
				.withPropertyValues("server.forward-headers-strategy=native")
				.run((context) -> assertThat(context)
						.doesNotHaveBean(ForwardedHeaderTransformer.class));
	}

	@Test
	public void forwardedHeaderTransformerWhenAlreadyRegisteredShouldBackOff() {
		this.contextRunner
				.withUserConfiguration(ForwardedHeaderTransformerConfiguration.class,
						HttpHandlerConfiguration.class)
				.withPropertyValues("server.forward-headers-strategy=framework")
				.run((context) -> assertThat(context)
						.hasSingleBean(ForwardedHeaderTransformer.class));
	}

	@Configuration(proxyBeanMethods = false)
	protected static class HttpHandlerConfiguration {

		@Bean
		public HttpHandler httpHandler() {
			return Mockito.mock(HttpHandler.class);
		}

	}

	@Configuration(proxyBeanMethods = false)
	protected static class TooManyHttpHandlers {

		@Bean
		public HttpHandler additionalHttpHandler() {
			return Mockito.mock(HttpHandler.class);
		}

	}

	@Configuration(proxyBeanMethods = false)
	protected static class ReactiveWebServerCustomization {

		@Bean
		public WebServerFactoryCustomizer<ConfigurableReactiveWebServerFactory> reactiveWebServerCustomizer() {
			return (factory) -> factory.setPort(9000);
		}

	}

	@Configuration(proxyBeanMethods = false)
	public static class MockWebServerConfiguration {

		@Bean
		public MockReactiveWebServerFactory mockReactiveWebServerFactory() {
			return new MockReactiveWebServerFactory();
		}

	}

	@Configuration(proxyBeanMethods = false)
	static class TomcatConnectorCustomizerConfiguration {

		@Bean
		public TomcatConnectorCustomizer connectorCustomizer() {
			return (connector) -> {
			};
		}

	}

	@Configuration(proxyBeanMethods = false)
	static class TomcatContextCustomizerConfiguration {

		@Bean
		public TomcatContextCustomizer contextCustomizer() {
			return (context) -> {
			};
		}

	}

	@Configuration(proxyBeanMethods = false)
	static class TomcatProtocolHandlerCustomizerConfiguration {

		@Bean
		public TomcatProtocolHandlerCustomizer<?> protocolHandlerCustomizer() {
			return (protocolHandler) -> {
			};
		}

	}

	@Configuration(proxyBeanMethods = false)
	static class JettyServerCustomizerConfiguration {

		@Bean
		public JettyServerCustomizer serverCustomizer() {
			return (server) -> {

			};
		}

	}

	@Configuration(proxyBeanMethods = false)
	static class UndertowBuilderCustomizerConfiguration {

		@Bean
		public UndertowBuilderCustomizer builderCustomizer() {
			return (builder) -> {

			};
		}

	}

	@Configuration(proxyBeanMethods = false)
	static class UndertowDeploymentInfoCustomizerConfiguration {

		@Bean
		public UndertowDeploymentInfoCustomizer deploymentInfoCustomizer() {
			return (deploymentInfo) -> {

			};
		}

	}

	@Configuration(proxyBeanMethods = false)
	static class ForwardedHeaderTransformerConfiguration {

		@Bean
		public ForwardedHeaderTransformer testForwardedHeaderTransformer() {
			return new ForwardedHeaderTransformer();
		}

	}

}<|MERGE_RESOLUTION|>--- conflicted
+++ resolved
@@ -62,23 +62,11 @@
 
 	@Test
 	public void createFromConfigClass() {
-<<<<<<< HEAD
-		this.contextRunner.withUserConfiguration(MockWebServerConfiguration.class,
-				HttpHandlerConfiguration.class).run((context) -> {
-					assertThat(context.getBeansOfType(ReactiveWebServerFactory.class))
-							.hasSize(1);
-					assertThat(context.getBeansOfType(WebServerFactoryCustomizer.class))
-							.hasSize(2);
-					assertThat(context
-							.getBeansOfType(ReactiveWebServerFactoryCustomizer.class))
-									.hasSize(1);
-=======
 		this.contextRunner.withUserConfiguration(MockWebServerConfiguration.class, HttpHandlerConfiguration.class)
 				.run((context) -> {
 					assertThat(context.getBeansOfType(ReactiveWebServerFactory.class)).hasSize(1);
-					assertThat(context.getBeansOfType(WebServerFactoryCustomizer.class)).hasSize(1);
+					assertThat(context.getBeansOfType(WebServerFactoryCustomizer.class)).hasSize(2);
 					assertThat(context.getBeansOfType(ReactiveWebServerFactoryCustomizer.class)).hasSize(1);
->>>>>>> 24925c3d
 				});
 	}
 
@@ -121,13 +109,10 @@
 	public void tomcatConnectorCustomizerBeanIsAddedToFactory() {
 		ReactiveWebApplicationContextRunner runner = new ReactiveWebApplicationContextRunner(
 				AnnotationConfigReactiveWebApplicationContext::new)
-						.withConfiguration(AutoConfigurations
-								.of(ReactiveWebServerFactoryAutoConfiguration.class))
-						.withUserConfiguration(
-								TomcatConnectorCustomizerConfiguration.class);
+						.withConfiguration(AutoConfigurations.of(ReactiveWebServerFactoryAutoConfiguration.class))
+						.withUserConfiguration(TomcatConnectorCustomizerConfiguration.class);
 		runner.run((context) -> {
-			TomcatReactiveWebServerFactory factory = context
-					.getBean(TomcatReactiveWebServerFactory.class);
+			TomcatReactiveWebServerFactory factory = context.getBean(TomcatReactiveWebServerFactory.class);
 			assertThat(factory.getTomcatConnectorCustomizers()).hasSize(1);
 		});
 	}
@@ -136,13 +121,10 @@
 	public void tomcatContextCustomizerBeanIsAddedToFactory() {
 		ReactiveWebApplicationContextRunner runner = new ReactiveWebApplicationContextRunner(
 				AnnotationConfigReactiveWebApplicationContext::new)
-						.withConfiguration(AutoConfigurations
-								.of(ReactiveWebServerFactoryAutoConfiguration.class))
-						.withUserConfiguration(
-								TomcatContextCustomizerConfiguration.class);
+						.withConfiguration(AutoConfigurations.of(ReactiveWebServerFactoryAutoConfiguration.class))
+						.withUserConfiguration(TomcatContextCustomizerConfiguration.class);
 		runner.run((context) -> {
-			TomcatReactiveWebServerFactory factory = context
-					.getBean(TomcatReactiveWebServerFactory.class);
+			TomcatReactiveWebServerFactory factory = context.getBean(TomcatReactiveWebServerFactory.class);
 			assertThat(factory.getTomcatContextCustomizers()).hasSize(1);
 		});
 	}
@@ -151,94 +133,71 @@
 	public void tomcatProtocolHandlerCustomizerBeanIsAddedToFactory() {
 		ReactiveWebApplicationContextRunner runner = new ReactiveWebApplicationContextRunner(
 				AnnotationConfigReactiveWebApplicationContext::new)
-						.withConfiguration(AutoConfigurations
-								.of(ReactiveWebServerFactoryAutoConfiguration.class))
-						.withUserConfiguration(
-								TomcatProtocolHandlerCustomizerConfiguration.class);
+						.withConfiguration(AutoConfigurations.of(ReactiveWebServerFactoryAutoConfiguration.class))
+						.withUserConfiguration(TomcatProtocolHandlerCustomizerConfiguration.class);
 		runner.run((context) -> {
-			TomcatReactiveWebServerFactory factory = context
-					.getBean(TomcatReactiveWebServerFactory.class);
+			TomcatReactiveWebServerFactory factory = context.getBean(TomcatReactiveWebServerFactory.class);
 			assertThat(factory.getTomcatProtocolHandlerCustomizers()).hasSize(1);
 		});
 	}
 
 	@Test
 	public void jettyServerCustomizerBeanIsAddedToFactory() {
-		new ReactiveWebApplicationContextRunner(
-				AnnotationConfigReactiveWebApplicationContext::new)
-						.withConfiguration(AutoConfigurations
-								.of(ReactiveWebServerFactoryAutoConfiguration.class))
-						.withClassLoader(
-								new FilteredClassLoader(Tomcat.class, HttpServer.class))
-						.withUserConfiguration(JettyServerCustomizerConfiguration.class,
-								HttpHandlerConfiguration.class)
-						.run((context) -> {
-							JettyReactiveWebServerFactory factory = context
-									.getBean(JettyReactiveWebServerFactory.class);
-							assertThat(factory.getServerCustomizers()).hasSize(1);
-						});
+		new ReactiveWebApplicationContextRunner(AnnotationConfigReactiveWebApplicationContext::new)
+				.withConfiguration(AutoConfigurations.of(ReactiveWebServerFactoryAutoConfiguration.class))
+				.withClassLoader(new FilteredClassLoader(Tomcat.class, HttpServer.class))
+				.withUserConfiguration(JettyServerCustomizerConfiguration.class, HttpHandlerConfiguration.class)
+				.run((context) -> {
+					JettyReactiveWebServerFactory factory = context.getBean(JettyReactiveWebServerFactory.class);
+					assertThat(factory.getServerCustomizers()).hasSize(1);
+				});
 	}
 
 	@Test
 	public void undertowDeploymentInfoCustomizerBeanIsAddedToFactory() {
-		new ReactiveWebApplicationContextRunner(
-				AnnotationConfigReactiveWebApplicationContext::new)
-						.withConfiguration(AutoConfigurations
-								.of(ReactiveWebServerFactoryAutoConfiguration.class))
-						.withClassLoader(new FilteredClassLoader(Tomcat.class,
-								HttpServer.class, Server.class))
-						.withUserConfiguration(
-								UndertowDeploymentInfoCustomizerConfiguration.class,
-								HttpHandlerConfiguration.class)
-						.run((context) -> {
-							UndertowReactiveWebServerFactory factory = context
-									.getBean(UndertowReactiveWebServerFactory.class);
-							assertThat(factory.getDeploymentInfoCustomizers()).hasSize(1);
-						});
+		new ReactiveWebApplicationContextRunner(AnnotationConfigReactiveWebApplicationContext::new)
+				.withConfiguration(AutoConfigurations.of(ReactiveWebServerFactoryAutoConfiguration.class))
+				.withClassLoader(new FilteredClassLoader(Tomcat.class, HttpServer.class, Server.class))
+				.withUserConfiguration(UndertowDeploymentInfoCustomizerConfiguration.class,
+						HttpHandlerConfiguration.class)
+				.run((context) -> {
+					UndertowReactiveWebServerFactory factory = context.getBean(UndertowReactiveWebServerFactory.class);
+					assertThat(factory.getDeploymentInfoCustomizers()).hasSize(1);
+				});
 	}
 
 	@Test
 	public void undertowBuilderCustomizerBeanIsAddedToFactory() {
-		new ReactiveWebApplicationContextRunner(
-				AnnotationConfigReactiveWebApplicationContext::new)
-						.withConfiguration(AutoConfigurations
-								.of(ReactiveWebServerFactoryAutoConfiguration.class))
-						.withClassLoader(new FilteredClassLoader(Tomcat.class,
-								HttpServer.class, Server.class))
-						.withUserConfiguration(
-								UndertowBuilderCustomizerConfiguration.class,
-								HttpHandlerConfiguration.class)
-						.run((context) -> {
-							UndertowReactiveWebServerFactory factory = context
-									.getBean(UndertowReactiveWebServerFactory.class);
-							assertThat(factory.getBuilderCustomizers()).hasSize(1);
-						});
+		new ReactiveWebApplicationContextRunner(AnnotationConfigReactiveWebApplicationContext::new)
+				.withConfiguration(AutoConfigurations.of(ReactiveWebServerFactoryAutoConfiguration.class))
+				.withClassLoader(new FilteredClassLoader(Tomcat.class, HttpServer.class, Server.class))
+				.withUserConfiguration(UndertowBuilderCustomizerConfiguration.class, HttpHandlerConfiguration.class)
+				.run((context) -> {
+					UndertowReactiveWebServerFactory factory = context.getBean(UndertowReactiveWebServerFactory.class);
+					assertThat(factory.getBuilderCustomizers()).hasSize(1);
+				});
 	}
 
 	@Test
 	public void forwardedHeaderTransformerShouldBeConfigured() {
 		this.contextRunner.withUserConfiguration(HttpHandlerConfiguration.class)
 				.withPropertyValues("server.forward-headers-strategy=framework")
-				.run((context) -> assertThat(context)
-						.hasSingleBean(ForwardedHeaderTransformer.class));
+				.run((context) -> assertThat(context).hasSingleBean(ForwardedHeaderTransformer.class));
 	}
 
 	@Test
 	public void forwardedHeaderTransformerWhenStrategyNotFilterShouldNotBeConfigured() {
 		this.contextRunner.withUserConfiguration(HttpHandlerConfiguration.class)
 				.withPropertyValues("server.forward-headers-strategy=native")
-				.run((context) -> assertThat(context)
-						.doesNotHaveBean(ForwardedHeaderTransformer.class));
+				.run((context) -> assertThat(context).doesNotHaveBean(ForwardedHeaderTransformer.class));
 	}
 
 	@Test
 	public void forwardedHeaderTransformerWhenAlreadyRegisteredShouldBackOff() {
 		this.contextRunner
-				.withUserConfiguration(ForwardedHeaderTransformerConfiguration.class,
-						HttpHandlerConfiguration.class)
+				.withUserConfiguration(ForwardedHeaderTransformerConfiguration.class, HttpHandlerConfiguration.class)
 				.withPropertyValues("server.forward-headers-strategy=framework")
-				.run((context) -> assertThat(context)
-						.hasSingleBean(ForwardedHeaderTransformer.class));
+				.run((context) -> assertThat(context).hasSingleBean(ForwardedHeaderTransformer.class));
 	}
 
 	@Configuration(proxyBeanMethods = false)
